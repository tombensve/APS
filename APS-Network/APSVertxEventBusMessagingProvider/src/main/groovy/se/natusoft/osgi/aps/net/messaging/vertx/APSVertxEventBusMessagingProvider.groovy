--- conflicted
+++ resolved
@@ -87,10 +87,7 @@
     // Constants
     //
 
-<<<<<<< HEAD
     /** Sending property for sending to only one member. Value is true / false. */
-=======
->>>>>>> fc6f9a42
     private static final String VERTX_ONE_RECEIVER = "vertx-one-receiver"
 
     //
@@ -102,10 +99,10 @@
     BundleContext context
 
     /** For logging. */
-    @Managed(loggingFor = "aps-vertx-messaging-provider[event bus]")
+    @Managed(loggingFor = "aps-vertx-event-bus-messaging-provider")
     private APSLogger logger
 
-    /** This is used to interact with APSActivator, which is our BundleActivator. This forces delayed registration of service. */
+    /** This is used to interact with APSActivator, which is our BundleActivator. Injecting this forces delayed registration of service. */
     @Managed
     private APSActivatorInteraction interaction
 
@@ -113,11 +110,7 @@
     private APSVertXService vertxService
 
     /** The listeners of this service. */
-<<<<<<< HEAD
     private Map<String, List<APSMessageService.Subscriber>> listeners = [ : ]
-=======
-    private Map<String, List<APSMessageService.Subscriber>> listeners = [: ]
->>>>>>> fc6f9a42
 
     /** We have one consumer per topic towards Vert.x. If we have more that one listener on a topic we handle that internally. */
     private Map<String, MessageConsumer> consumers = [ : ]
@@ -140,13 +133,8 @@
         this.logger.connectToLogService( this.context ) // Connect to OSGi log service if available. APSLogger does not use a timeout when
                                                         // tracking the LogService so it will fail immediately if service is not available,
                                                         // so there is no risk of blocking (which there is when timeout is used).
-<<<<<<< HEAD
-=======
-
-        Map<String, Object> options = [ workerPoolSize:40 ] as HashMap < String, Object >
->>>>>>> fc6f9a42
-
-        this.vertxService.useGroovyVertX( APS.DEFAULT, { AsyncResult < Vertx > result ->
+
+        this.vertxService.useGroovyVertX( APS.DEFAULT, { AsyncResult<Vertx> result ->
             if ( result.succeeded() ) {
                 this.vertx = result.result()
                 this.eventBus = this.vertx.eventBus()
@@ -174,22 +162,8 @@
         }
 
         if ( this.vertx != null ) {
-<<<<<<< HEAD
             this.vertxService.releaseGroovyVertX( APS.DEFAULT )
             this.logger.disconnectFormLogService( this.context )
-=======
-            this.vertx.close { AsyncResult res ->
-
-                if ( res.succeeded() ) {
-                    this.logger.info "Vert.x successfully shut down!"
-                }
-                else {
-                    this.logger.error "Vert.x failed to shut down! [${res.cause()}]"
-                }
-
-                this.logger.disconnectFormLogService( this.context )
-            }
->>>>>>> fc6f9a42
         }
     }
 
@@ -202,7 +176,7 @@
      *
      * @param topic The topic to get listeners for.
      */
-    private @NotNull List<APSMessageService.Subscriber> getListenersForTopic(@NotNull String topic ) {
+    private @NotNull List<APSMessageService.Subscriber> getListenersForTopic( @NotNull String topic ) {
         List<APSMessageService.Subscriber> topicListeners = this.listeners [ topic ]
 
         if ( topicListeners == null ) {
@@ -225,19 +199,12 @@
      * @param props Implementation specific properties.
      */
     @Override
-    void publish( @NotNull String topic, @NotNull Object message, @Nullable Properties props) {
-        if (props != null && props.getProperty(VERTX_ONE_RECEIVER)?.toLowerCase() == "true") {
-<<<<<<< HEAD
-            this.eventBus.send topic, message, { AsyncResult < Message > reply ->
+    void publish( @NotNull String topic, @NotNull Object message, @Nullable Properties props ) {
+        if ( props != null && props.getProperty( VERTX_ONE_RECEIVER ) ?. toLowerCase() == "true" ) {
+            this.eventBus.send topic, message, { AsyncResult<Message> reply ->
                 if ( reply.succeeded() ) {
                     this.listeners [ topic ] ?. each { APSMessageService.Subscriber listener ->
                         listener.subscription reply.result().body()
-=======
-            this.eventBus.send topic, message, { AsyncResult < Message > res ->
-                if ( res.succeeded() ) {
-                    this.listeners [ topic ] ?. each { APSMessageService.Subscriber listener ->
-                        listener.subscription res.result().body()
->>>>>>> fc6f9a42
                     }
                 }
             }
