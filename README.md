--- conflicted
+++ resolved
@@ -4,17 +4,10 @@
 
 __Version:__ 1.0.0
 
-<<<<<<< HEAD
-__This project is currently work in progress and cannot be expected to be stable!!__ 
-=======
-I'm redoing a lot of this in APS-Dev repo. When, sometime in the far future when I have time to get it done, APS-Dev will be pushed into this repo. So APS-Dev contains the more current work in progess (though not in master). 
-
-__Author:__ Tommy Svensson (tommy@natusoft.se)
->>>>>>> 88b42885
+__This project is currently work in progress and cannot be expected to be stable!!__
 
 Work is slow, whenever time permits.
 
-<<<<<<< HEAD
 To be very clear: **This is currently, and probably for a long time comming, a playground where I'm having fun.** The original (and still active) goal with this is to make a very easy to use web platform based on OSGi & Vertx. APS is however only using the basic 4 OSGi APIs, and currently java8 & Groovy code so it will probably **not** run in most embedded OSGi containers.
 
 ---
@@ -25,7 +18,7 @@
 
 Yes, I know that the OSGi APIs contains annotations for injecting and publishing services, etc. These produce XML files that are then used by the OSGi container. This so that they are compatible with J2ME java not supporting annotations. These are features supported by the container. APSActivator is a plain OSGi activator and will work with any OSGi container, but requires Java SE.
 
-APSActivator also interacts with APSServiceTracker allowing annotations based configuration of the tracker. It also allows injecting a tracker as a proxied service that uses the tracker, allocates the service, calls it, releases the service and returns any eventual return value.   
+APSActivator also interacts with APSServiceTracker allowing annotations based configuration of the tracker. It also allows injecting a tracker as a proxied service that uses the tracker, allocates the service, calls it, releases the service and returns any eventual return value.
 
 The APSServiceTracker is also a bit different in that it does not like to tear services down, it and APSActivator both work to keep services up. The tracker provides a timeout and throws an APSNoServiceAvailableException on timeout.
 
@@ -43,19 +36,4 @@
 
 In general this works very well mostly due the the simplicity of the core OSGi APIs. There is a clear reason why I stayed with only those. Keep things as simple as possible and as small as possible is always my goal. I'm also very satisfied and impressed with Vert.x! It just works!
 
-=======
-To be very clear: This is currently, and probably for a long time comming, a playground where I'm having fun. The original (and still active) goal with this is to make a very easy to use web platform based on OSGi. APS is however only using the basic 4 OSGi APIs, and currently java8 & Groovy code so it will probably not run in most embedded OSGi containers. 
-
-I have decided to base this project on Vertx rather than traditional EE APIs.
-
-Almost all of what is in this version will be replaced, some things just removed. As I said, this is currently a playground, that I play with when I have the time.
-
-There is however one thing that is currenlty useful and does not depend on any other bundle: APSToolsLib. This contains a nicer service tracker and something the maven-bundle-plugin people never considered, and might consider me completely crazy: APSActivator. It is a generic bundle activator that makes use of annotations to publish services, etc. It will inject into classes and instantiate annotated classes. It goes through all classes in the bundle and checks them for annotations. maven-bundle-plugin warns about seeing an external activator and suggests that it is probably an error, but it isn't! Note that it is the maven-bundle-plugin that complains. All OSGi containers I've tested (Karaf, Glassfish, Virgo, KnopplerFish) have no problem what so ever with this. 
-
-Yes, I know that the OSGi APIs contains annotations for injecting and publishing services, etc. These produce XML files that are then used by the OSGi container. This so that they are compatible with J2ME java not supporting annotations. These are features supported by the container. APSActivator is a plain OSGi activator and will work with any OSGi container, but requires Java SE. The simplicity of APSActivator and it being an activator makes the OSGIServiceTestTools that can be extended by tests and provide Groovy DSL, and is very small and easy implementing only the basic 4 APIs minus deployment which is handled by the DSL API instead. It does not do classloading (yet)! This makes it trivially easy to run bundles in tests and provide test client bundles. OSGIServiceTestTools can be called from Java also though with more parentesis and dots, is actually written in Java.
-
-APSActivator also interacts with APSServiceTracker allowing annotations based configuration of the tracker. It also allows injecting a tracker as a proxied service that uses the tracker, allocates the service, calls it, releases the service and returns any eventual return value.   
-
-The APSServiceTracker is also a bit different in that it does not like to tear services down, it and APSActivator both work to keep services up. The tracker provides a timeout and throws an APSNoServiceAvailableException on timeout. The side effect of this is that you (currently) sometimes need to start a thread in Bundle.start(...) to avoid a deadlock. This also means that later failures cannot stop the bundle on failed start! But it is soo much nicer to keep things up IMHO!
->>>>>>> 88b42885
 /Tommy