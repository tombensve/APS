--- conflicted
+++ resolved
@@ -36,11 +36,7 @@
 
 This means that the backend will also act on and send messages on the bus. This makes me consider doing the same on the backend as on the frontend, a bus facade and a local in VM bus router and a Vert.x eventbus router, and using the same routing principles (which I'm also trying to keep simple). This in turn means that OSGi as a base platform really isn't needed, it can be replaced with something even simpler and smaller. The modularity of OSGi makes handlng of 3rd party libraries of possibly different versions for different deployables very nice. But JDK 11 is alreay on its way and Java have modularity since 9, and that gives a good reason to go up past 8, which seemed problematic with OSGi. 
 
-<<<<<<< HEAD
 To my big surprise there are some people that have starred this project on github! If it is due to my OSGi tools like APSActivator, APSServiceTracker, etc it might be time to clone a copy. I have however put a lot of effort into these so I might just extract to most useful tools into a separate git repo.  
-=======
-In general this works very well mostly due the the simplicity of the core OSGi APIs. There is a clear reason why I stayed with only those. Keep things as simple as possible and as small as possible is always my goal.
->>>>>>> 9a083216
 
 Tommy
  
